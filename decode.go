--- conflicted
+++ resolved
@@ -400,13 +400,7 @@
 // If n holds a null value, prepare will not initialize any values, but will
 // call unmarshallers, in order to allow resetting default values to null.
 func (d *decoder) prepare(n *Node, out reflect.Value) (newout reflect.Value, unmarshaled, good bool) {
-<<<<<<< HEAD
 	orig := out
-=======
-	if n.ShortTag() == nullTag {
-		return out, false, false
-	}
->>>>>>> 749611fa
 	again := true
 	for again {
 		again = false
@@ -414,9 +408,10 @@
 			if out.IsNil() {
 				// Only if the value we have is not null, to avoid setting null fields
 				// to their default value.
-				if n.ShortTag() != nullTag && n.Kind != 0 && !n.IsZero() {
-					out.Set(reflect.New(out.Type().Elem()))
+				if n.ShortTag() == nullTag {
+					return out, false, false
 				}
+				out.Set(reflect.New(out.Type().Elem()))
 			}
 			out = out.Elem()
 			again = true
@@ -434,7 +429,7 @@
 		}
 	}
 	// For null values restore the reference to the original pointer.
-	if n.ShortTag() == nullTag || n.Kind == 0 || n.IsZero() {
+	if n.ShortTag() == nullTag {
 		out = orig
 	}
 	return out, false, false
