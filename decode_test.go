package yaml

import (
	"errors"
	"math"
	"net"
	"reflect"
	"strings"
	"time"

	. "gopkg.in/check.v1"
)

var unmarshalIntTest = 123

var unmarshalTests = []struct {
	data  string
	value interface{}
}{
	{
		"",
		&struct{}{},
	}, {
		"{}", &struct{}{},
	}, {
		"v: hi",
		map[string]string{"v": "hi"},
	}, {
		"v: hi", map[string]interface{}{"v": "hi"},
	}, {
		"v: true",
		map[string]string{"v": "true"},
	}, {
		"v: true",
		map[string]interface{}{"v": true},
	}, {
		"v: 10",
		map[string]interface{}{"v": 10},
	}, {
		"v: 0b10",
		map[string]interface{}{"v": 2},
	}, {
		"v: 0xA",
		map[string]interface{}{"v": 10},
	}, {
		"v: 4294967296",
		map[string]int64{"v": 4294967296},
	}, {
		"v: 0.1",
		map[string]interface{}{"v": 0.1},
	}, {
		"v: .1",
		map[string]interface{}{"v": 0.1},
	}, {
		"v: .Inf",
		map[string]interface{}{"v": math.Inf(+1)},
	}, {
		"v: -.Inf",
		map[string]interface{}{"v": math.Inf(-1)},
	}, {
		"v: -10",
		map[string]interface{}{"v": -10},
	}, {
		"v: -.1",
		map[string]interface{}{"v": -0.1},
	},

	// Simple values.
	{
		"123",
		&unmarshalIntTest,
	},

	// Floats from spec
	{
		"canonical: 6.8523e+5",
		map[string]interface{}{"canonical": 6.8523e+5},
	}, {
		"expo: 685.230_15e+03",
		map[string]interface{}{"expo": 685.23015e+03},
	}, {
		"fixed: 685_230.15",
		map[string]interface{}{"fixed": 685230.15},
	}, {
		"neginf: -.inf",
		map[string]interface{}{"neginf": math.Inf(-1)},
	}, {
		"fixed: 685_230.15",
		map[string]float64{"fixed": 685230.15},
	},
	//{"sexa: 190:20:30.15", map[string]interface{}{"sexa": 0}}, // Unsupported
	//{"notanum: .NaN", map[string]interface{}{"notanum": math.NaN()}}, // Equality of NaN fails.

	// Bools from spec
	{
		"canonical: y",
		map[string]interface{}{"canonical": true},
	}, {
		"answer: NO",
		map[string]interface{}{"answer": false},
	}, {
		"logical: True",
		map[string]interface{}{"logical": true},
	}, {
		"option: on",
		map[string]interface{}{"option": true},
	}, {
		"option: on",
		map[string]bool{"option": true},
	},
	// Ints from spec
	{
		"canonical: 685230",
		map[string]interface{}{"canonical": 685230},
	}, {
		"decimal: +685_230",
		map[string]interface{}{"decimal": 685230},
	}, {
		"octal: 02472256",
		map[string]interface{}{"octal": 685230},
	}, {
		"hexa: 0x_0A_74_AE",
		map[string]interface{}{"hexa": 685230},
	}, {
		"bin: 0b1010_0111_0100_1010_1110",
		map[string]interface{}{"bin": 685230},
	}, {
		"bin: -0b101010",
		map[string]interface{}{"bin": -42},
	}, {
		"decimal: +685_230",
		map[string]int{"decimal": 685230},
	},

	//{"sexa: 190:20:30", map[string]interface{}{"sexa": 0}}, // Unsupported

	// Nulls from spec
	{
		"empty:",
		map[string]interface{}{"empty": nil},
	}, {
		"canonical: ~",
		map[string]interface{}{"canonical": nil},
	}, {
		"english: null",
		map[string]interface{}{"english": nil},
	}, {
		"~: null key",
		map[interface{}]string{nil: "null key"},
	}, {
		"empty:",
		map[string]*bool{"empty": nil},
	},

	// Flow sequence
	{
		"seq: [A,B]",
		map[string]interface{}{"seq": []interface{}{"A", "B"}},
	}, {
		"seq: [A,B,C,]",
		map[string][]string{"seq": {"A", "B", "C"}},
	}, {
		"seq: [A,1,C]",
		map[string][]string{"seq": {"A", "1", "C"}},
	}, {
		"seq: [A,1,C]",
		map[string][]int{"seq": {1}},
	}, {
		"seq: [A,1,C]",
		map[string]interface{}{"seq": []interface{}{"A", 1, "C"}},
	},
	// Block sequence
	{
		"seq:\n - A\n - B",
		map[string]interface{}{"seq": []interface{}{"A", "B"}},
	}, {
		"seq:\n - A\n - B\n - C",
		map[string][]string{"seq": {"A", "B", "C"}},
	}, {
		"seq:\n - A\n - 1\n - C",
		map[string][]string{"seq": {"A", "1", "C"}},
	}, {
		"seq:\n - A\n - 1\n - C",
		map[string][]int{"seq": {1}},
	}, {
		"seq:\n - A\n - 1\n - C",
		map[string]interface{}{"seq": []interface{}{"A", 1, "C"}},
	},

	// Literal block scalar
	{
		"scalar: | # Comment\n\n literal\n\n \ttext\n\n",
		map[string]string{"scalar": "\nliteral\n\n\ttext\n"},
	},

	// Folded block scalar
	{
		"scalar: > # Comment\n\n folded\n line\n \n next\n line\n  * one\n  * two\n\n last\n line\n\n",
		map[string]string{"scalar": "\nfolded line\nnext line\n * one\n * two\n\nlast line\n"},
	},

	// Map inside interface with no type hints.
	{
		"a: {b: c}",
		map[interface{}]interface{}{"a": map[interface{}]interface{}{"b": "c"}},
	},

	// Structs and type conversions.
	{
		"hello: world",
		&struct{ Hello string }{"world"},
	}, {
		"a: {b: c}",
		&struct{ A struct{ B string } }{struct{ B string }{"c"}},
	}, {
		"a: {b: c}",
		&struct{ A *struct{ B string } }{&struct{ B string }{"c"}},
	}, {
		"a: {b: c}",
		&struct{ A map[string]string }{map[string]string{"b": "c"}},
	}, {
		"a: {b: c}",
		&struct{ A *map[string]string }{&map[string]string{"b": "c"}},
	}, {
		"a:",
		&struct{ A map[string]string }{},
	}, {
		"a: 1",
		&struct{ A int }{1},
	}, {
		"a: 1",
		&struct{ A float64 }{1},
	}, {
		"a: 1.0",
		&struct{ A int }{1},
	}, {
		"a: 1.0",
		&struct{ A uint }{1},
	}, {
		"a: [1, 2]",
		&struct{ A []int }{[]int{1, 2}},
	}, {
		"a: 1",
		&struct{ B int }{0},
	}, {
		"a: 1",
		&struct {
			B int "a"
		}{1},
	}, {
		"a: y",
		&struct{ A bool }{true},
	},

	// Some cross type conversions
	{
		"v: 42",
		map[string]uint{"v": 42},
	}, {
		"v: -42",
		map[string]uint{},
	}, {
		"v: 4294967296",
		map[string]uint64{"v": 4294967296},
	}, {
		"v: -4294967296",
		map[string]uint64{},
	},

	// int
	{
		"int_max: 2147483647",
		map[string]int{"int_max": math.MaxInt32},
	},
	{
		"int_min: -2147483648",
		map[string]int{"int_min": math.MinInt32},
	},
	{
		"int_overflow: 9223372036854775808", // math.MaxInt64 + 1
		map[string]int{},
	},

	// int64
	{
		"int64_max: 9223372036854775807",
		map[string]int64{"int64_max": math.MaxInt64},
	},
	{
		"int64_max_base2: 0b111111111111111111111111111111111111111111111111111111111111111",
		map[string]int64{"int64_max_base2": math.MaxInt64},
	},
	{
		"int64_min: -9223372036854775808",
		map[string]int64{"int64_min": math.MinInt64},
	},
	{
		"int64_neg_base2: -0b111111111111111111111111111111111111111111111111111111111111111",
		map[string]int64{"int64_neg_base2": -math.MaxInt64},
	},
	{
		"int64_overflow: 9223372036854775808", // math.MaxInt64 + 1
		map[string]int64{},
	},

	// uint
	{
		"uint_min: 0",
		map[string]uint{"uint_min": 0},
	},
	{
		"uint_max: 4294967295",
		map[string]uint{"uint_max": math.MaxUint32},
	},
	{
		"uint_underflow: -1",
		map[string]uint{},
	},

	// uint64
	{
		"uint64_min: 0",
		map[string]uint{"uint64_min": 0},
	},
	{
		"uint64_max: 18446744073709551615",
		map[string]uint64{"uint64_max": math.MaxUint64},
	},
	{
		"uint64_max_base2: 0b1111111111111111111111111111111111111111111111111111111111111111",
		map[string]uint64{"uint64_max_base2": math.MaxUint64},
	},
	{
		"uint64_maxint64: 9223372036854775807",
		map[string]uint64{"uint64_maxint64": math.MaxInt64},
	},
	{
		"uint64_underflow: -1",
		map[string]uint64{},
	},

	// float32
	{
		"float32_max: 3.40282346638528859811704183484516925440e+38",
		map[string]float32{"float32_max": math.MaxFloat32},
	},
	{
		"float32_nonzero: 1.401298464324817070923729583289916131280e-45",
		map[string]float32{"float32_nonzero": math.SmallestNonzeroFloat32},
	},
	{
		"float32_maxuint64: 18446744073709551615",
		map[string]float32{"float32_maxuint64": float32(math.MaxUint64)},
	},
	{
		"float32_maxuint64+1: 18446744073709551616",
		map[string]float32{"float32_maxuint64+1": float32(math.MaxUint64 + 1)},
	},

	// float64
	{
		"float64_max: 1.797693134862315708145274237317043567981e+308",
		map[string]float64{"float64_max": math.MaxFloat64},
	},
	{
		"float64_nonzero: 4.940656458412465441765687928682213723651e-324",
		map[string]float64{"float64_nonzero": math.SmallestNonzeroFloat64},
	},
	{
		"float64_maxuint64: 18446744073709551615",
		map[string]float64{"float64_maxuint64": float64(math.MaxUint64)},
	},
	{
		"float64_maxuint64+1: 18446744073709551616",
		map[string]float64{"float64_maxuint64+1": float64(math.MaxUint64 + 1)},
	},

	// Overflow cases.
	{
		"v: 4294967297",
		map[string]int32{},
	}, {
		"v: 128",
		map[string]int8{},
	},

	// Quoted values.
	{
		"'1': '\"2\"'",
		map[interface{}]interface{}{"1": "\"2\""},
	}, {
		"v:\n- A\n- 'B\n\n  C'\n",
		map[string][]string{"v": {"A", "B\nC"}},
	},

	// Explicit tags.
	{
		"v: !!float '1.1'",
		map[string]interface{}{"v": 1.1},
	}, {
		"v: !!null ''",
		map[string]interface{}{"v": nil},
	}, {
		"%TAG !y! tag:yaml.org,2002:\n---\nv: !y!int '1'",
		map[string]interface{}{"v": 1},
	},

	// Non-specific tag (Issue #75)
	{
		"v: ! test",
		map[string]interface{}{"v": "test"},
	},

	// Anchors and aliases.
	{
		"a: &x 1\nb: &y 2\nc: *x\nd: *y\n",
		&struct{ A, B, C, D int }{1, 2, 1, 2},
	}, {
		"a: &a {c: 1}\nb: *a",
		&struct {
			A, B struct {
				C int
			}
		}{struct{ C int }{1}, struct{ C int }{1}},
	}, {
		"a: &a [1, 2]\nb: *a",
		&struct{ B []int }{[]int{1, 2}},
	}, {
		"b: *a\na: &a {c: 1}",
		&struct {
			A, B struct {
				C int
			}
		}{struct{ C int }{1}, struct{ C int }{1}},
	},

	// Bug #1133337
	{
		"foo: ''",
		map[string]*string{"foo": new(string)},
	}, {
		"foo: null",
		map[string]*string{"foo": nil},
	}, {
		"foo: null",
		map[string]string{"foo": ""},
	}, {
		"foo: null",
		map[string]interface{}{"foo": nil},
	},

	// Support for ~
	{
		"foo: ~",
		map[string]*string{"foo": nil},
	}, {
		"foo: ~",
		map[string]string{"foo": ""},
	}, {
		"foo: ~",
		map[string]interface{}{"foo": nil},
	},

	// Ignored field
	{
		"a: 1\nb: 2\n",
		&struct {
			A int
			B int "-"
		}{1, 0},
	},

	// Bug #1191981
	{
		"" +
			"%YAML 1.1\n" +
			"--- !!str\n" +
			`"Generic line break (no glyph)\n\` + "\n" +
			` Generic line break (glyphed)\n\` + "\n" +
			` Line separator\u2028\` + "\n" +
			` Paragraph separator\u2029"` + "\n",
		"" +
			"Generic line break (no glyph)\n" +
			"Generic line break (glyphed)\n" +
			"Line separator\u2028Paragraph separator\u2029",
	},

	// Struct inlining
	{
		"a: 1\nb: 2\nc: 3\n",
		&struct {
			A int
			C inlineB `yaml:",inline"`
		}{1, inlineB{2, inlineC{3}}},
	},

	// Map inlining
	{
		"a: 1\nb: 2\nc: 3\n",
		&struct {
			A int
			C map[string]int `yaml:",inline"`
		}{1, map[string]int{"b": 2, "c": 3}},
	},

	// bug 1243827
	{
		"a: -b_c",
		map[string]interface{}{"a": "-b_c"},
	},
	{
		"a: +b_c",
		map[string]interface{}{"a": "+b_c"},
	},
	{
		"a: 50cent_of_dollar",
		map[string]interface{}{"a": "50cent_of_dollar"},
	},

	// Duration
	{
		"a: 3s",
		map[string]time.Duration{"a": 3 * time.Second},
	},

	// Issue #24.
	{
		"a: <foo>",
		map[string]string{"a": "<foo>"},
	},

	// Base 60 floats are obsolete and unsupported.
	{
		"a: 1:1\n",
		map[string]string{"a": "1:1"},
	},

	// Binary data.
	{
		"a: !!binary gIGC\n",
		map[string]string{"a": "\x80\x81\x82"},
	}, {
		"a: !!binary |\n  " + strings.Repeat("kJCQ", 17) + "kJ\n  CQ\n",
		map[string]string{"a": strings.Repeat("\x90", 54)},
	}, {
		"a: !!binary |\n  " + strings.Repeat("A", 70) + "\n  ==\n",
		map[string]string{"a": strings.Repeat("\x00", 52)},
	},

	// Ordered maps.
	{
		"{b: 2, a: 1, d: 4, c: 3, sub: {e: 5}}",
		&MapSlice{{"b", 2}, {"a", 1}, {"d", 4}, {"c", 3}, {"sub", MapSlice{{"e", 5}}}},
	},

	// Issue #39.
	{
		"a:\n b:\n  c: d\n",
		map[string]struct{ B interface{} }{"a": {map[interface{}]interface{}{"c": "d"}}},
	},

	// Custom map type.
	{
		"a: {b: c}",
		M{"a": M{"b": "c"}},
	},

	// Support encoding.TextUnmarshaler.
	{
		"a: 1.2.3.4\n",
		map[string]net.IP{"a": net.IPv4(1, 2, 3, 4)},
	},
	{
		"a: 2015-02-24T18:19:39Z\n",
		map[string]time.Time{"a": time.Unix(1424801979, 0).In(time.UTC)},
	},

	// Encode empty lists as zero-length slices.
	{
		"a: []",
		&struct{ A []int }{[]int{}},
	},

	// UTF-16-LE
	{
		"\xff\xfe\xf1\x00o\x00\xf1\x00o\x00:\x00 \x00v\x00e\x00r\x00y\x00 \x00y\x00e\x00s\x00\n\x00",
		M{"ñoño": "very yes"},
	},
	// UTF-16-LE with surrogate.
	{
		"\xff\xfe\xf1\x00o\x00\xf1\x00o\x00:\x00 \x00v\x00e\x00r\x00y\x00 \x00y\x00e\x00s\x00 \x00=\xd8\xd4\xdf\n\x00",
		M{"ñoño": "very yes 🟔"},
	},

	// UTF-16-BE
	{
		"\xfe\xff\x00\xf1\x00o\x00\xf1\x00o\x00:\x00 \x00v\x00e\x00r\x00y\x00 \x00y\x00e\x00s\x00\n",
		M{"ñoño": "very yes"},
	},
	// UTF-16-BE with surrogate.
	{
		"\xfe\xff\x00\xf1\x00o\x00\xf1\x00o\x00:\x00 \x00v\x00e\x00r\x00y\x00 \x00y\x00e\x00s\x00 \xd8=\xdf\xd4\x00\n",
		M{"ñoño": "very yes 🟔"},
	},

	// YAML Float regex shouldn't match this
	{
		"a: 123456e1\n",
		M{"a": "123456e1"},
	}, {
		"a: 123456E1\n",
		M{"a": "123456E1"},
	},
}

type M map[interface{}]interface{}

type inlineB struct {
	B       int
	inlineC `yaml:",inline"`
}

type inlineC struct {
	C int
}

func (s *S) TestUnmarshal(c *C) {
	for i, item := range unmarshalTests {
		c.Logf("test %d: %q", i, item.data)
		t := reflect.ValueOf(item.value).Type()
		var value interface{}
		switch t.Kind() {
		case reflect.Map:
			value = reflect.MakeMap(t).Interface()
		case reflect.String:
			value = reflect.New(t).Interface()
		case reflect.Ptr:
			value = reflect.New(t.Elem()).Interface()
		default:
			c.Fatalf("missing case for %s", t)
		}
		err := Unmarshal([]byte(item.data), value)
		if _, ok := err.(*TypeError); !ok {
			c.Assert(err, IsNil)
		}
		if t.Kind() == reflect.String {
			c.Assert(*value.(*string), Equals, item.value)
		} else {
			c.Assert(value, DeepEquals, item.value)
		}
	}
}

func (s *S) TestUnmarshalNaN(c *C) {
	value := map[string]interface{}{}
	err := Unmarshal([]byte("notanum: .NaN"), &value)
	c.Assert(err, IsNil)
	c.Assert(math.IsNaN(value["notanum"].(float64)), Equals, true)
}

var unmarshalErrorTests = []struct {
	data, error string
}{
	{"v: !!float 'error'", "yaml: cannot decode !!str `error` as a !!float"},
	{"v: [A,", "yaml: line 1: did not find expected node content"},
	{"v:\n- [A,", "yaml: line 2: did not find expected node content"},
	{"a: *b\n", "yaml: unknown anchor 'b' referenced"},
	{"a: &a\n  b: *a\n", "yaml: anchor 'a' value contains itself"},
	{"value: -", "yaml: block sequence entries are not allowed in this context"},
	{"a: !!binary ==", "yaml: !!binary value contains invalid base64 data"},
	{"{[.]}", `yaml: invalid map key: \[\]interface \{\}\{"\."\}`},
	{"{{.}}", `yaml: invalid map key: map\[interface\ \{\}\]interface \{\}\{".":interface \{\}\(nil\)\}`},
	{"%TAG !%79! tag:yaml.org,2002:\n---\nv: !%79!int '1'", "yaml: did not find expected whitespace"},
}

func (s *S) TestUnmarshalErrors(c *C) {
	for _, item := range unmarshalErrorTests {
		var value interface{}
		err := Unmarshal([]byte(item.data), &value)
		c.Assert(err, ErrorMatches, item.error, Commentf("Partial unmarshal: %#v", value))
	}
}

var unmarshalerTests = []struct {
	data, tag string
	value     interface{}
}{
	{"_: {hi: there}", "!!map", map[interface{}]interface{}{"hi": "there"}},
	{"_: [1,A]", "!!seq", []interface{}{1, "A"}},
	{"_: 10", "!!int", 10},
	{"_: null", "!!null", nil},
	{`_: BAR!`, "!!str", "BAR!"},
	{`_: "BAR!"`, "!!str", "BAR!"},
	{"_: !!foo 'BAR!'", "!!foo", "BAR!"},
	{`_: ""`, "!!str", ""},
}

var unmarshalerResult = map[int]error{}

type unmarshalerType struct {
	value interface{}
}

func (o *unmarshalerType) UnmarshalYAML(unmarshal func(v interface{}) error) error {
	if err := unmarshal(&o.value); err != nil {
		return err
	}
	if i, ok := o.value.(int); ok {
		if result, ok := unmarshalerResult[i]; ok {
			return result
		}
	}
	return nil
}

type unmarshalerPointer struct {
	Field *unmarshalerType "_"
}

type unmarshalerValue struct {
	Field unmarshalerType "_"
}

func (s *S) TestUnmarshalerPointerField(c *C) {
	for _, item := range unmarshalerTests {
		obj := &unmarshalerPointer{}
		err := Unmarshal([]byte(item.data), obj)
		c.Assert(err, IsNil)
		if item.value == nil {
			c.Assert(obj.Field, IsNil)
		} else {
			c.Assert(obj.Field, NotNil, Commentf("Pointer not initialized (%#v)", item.value))
			c.Assert(obj.Field.value, DeepEquals, item.value)
		}
	}
}

func (s *S) TestUnmarshalerValueField(c *C) {
	for _, item := range unmarshalerTests {
		obj := &unmarshalerValue{}
		err := Unmarshal([]byte(item.data), obj)
		c.Assert(err, IsNil)
		c.Assert(obj.Field, NotNil, Commentf("Pointer not initialized (%#v)", item.value))
		c.Assert(obj.Field.value, DeepEquals, item.value)
	}
}

func (s *S) TestUnmarshalerWholeDocument(c *C) {
	obj := &unmarshalerType{}
	err := Unmarshal([]byte(unmarshalerTests[0].data), obj)
	c.Assert(err, IsNil)
	value, ok := obj.value.(map[interface{}]interface{})
	c.Assert(ok, Equals, true, Commentf("value: %#v", obj.value))
	c.Assert(value["_"], DeepEquals, unmarshalerTests[0].value)
}

func (s *S) TestUnmarshalerTypeError(c *C) {
	unmarshalerResult[2] = &TypeError{Errors: []string{"foo"}}
	unmarshalerResult[4] = &TypeError{Errors: []string{"bar"}}
	defer func() {
		delete(unmarshalerResult, 2)
		delete(unmarshalerResult, 4)
	}()

	type T struct {
		Before int
		After  int
		M      map[string]*unmarshalerType
	}
	var v T
	data := `{before: A, m: {abc: 1, def: 2, ghi: 3, jkl: 4}, after: B}`
	err := Unmarshal([]byte(data), &v)
	c.Assert(err, ErrorMatches, ""+
		"yaml: unmarshal errors:\n"+
		"  line 1: cannot unmarshal !!str `A` into int\n"+
		"  foo\n"+
		"  bar\n"+
		"  line 1: cannot unmarshal !!str `B` into int")
	c.Assert(v.M["abc"], NotNil)
	c.Assert(v.M["def"], IsNil)
	c.Assert(v.M["ghi"], NotNil)
	c.Assert(v.M["jkl"], IsNil)

	c.Assert(v.M["abc"].value, Equals, 1)
	c.Assert(v.M["ghi"].value, Equals, 3)
}

type proxyTypeError struct{}

func (v *proxyTypeError) UnmarshalYAML(unmarshal func(interface{}) error) error {
	var s string
	var a int32
	var b int64
	if err := unmarshal(&s); err != nil {
		panic(err)
	}
	if s == "a" {
		if err := unmarshal(&b); err == nil {
			panic("should have failed")
		}
		return unmarshal(&a)
	}
	if err := unmarshal(&a); err == nil {
		panic("should have failed")
	}
	return unmarshal(&b)
}

func (s *S) TestUnmarshalerTypeErrorProxying(c *C) {
	type T struct {
		Before int
		After  int
		M      map[string]*proxyTypeError
	}
	var v T
	data := `{before: A, m: {abc: a, def: b}, after: B}`
	err := Unmarshal([]byte(data), &v)
	c.Assert(err, ErrorMatches, ""+
		"yaml: unmarshal errors:\n"+
		"  line 1: cannot unmarshal !!str `A` into int\n"+
		"  line 1: cannot unmarshal !!str `a` into int32\n"+
		"  line 1: cannot unmarshal !!str `b` into int64\n"+
		"  line 1: cannot unmarshal !!str `B` into int")
}

type failingUnmarshaler struct{}

var errFailing = errors.New("errFailing")

func (ft *failingUnmarshaler) UnmarshalYAML(unmarshal func(interface{}) error) error {
	return errFailing
}

func (s *S) TestUnmarshalerError(c *C) {
	err := Unmarshal([]byte("a: b"), &failingUnmarshaler{})
	c.Assert(err, Equals, errFailing)
}

type sliceUnmarshaler []int

func (su *sliceUnmarshaler) UnmarshalYAML(unmarshal func(interface{}) error) error {
	var slice []int
	err := unmarshal(&slice)
	if err == nil {
		*su = slice
		return nil
	}

	var intVal int
	err = unmarshal(&intVal)
	if err == nil {
		*su = []int{intVal}
		return nil
	}

	return err
}

func (s *S) TestUnmarshalerRetry(c *C) {
	var su sliceUnmarshaler
	err := Unmarshal([]byte("[1, 2, 3]"), &su)
	c.Assert(err, IsNil)
	c.Assert(su, DeepEquals, sliceUnmarshaler([]int{1, 2, 3}))

	err = Unmarshal([]byte("1"), &su)
	c.Assert(err, IsNil)
	c.Assert(su, DeepEquals, sliceUnmarshaler([]int{1}))
}

// From http://yaml.org/type/merge.html
var mergeTests = `
anchors:
  list:
    - &CENTER { "x": 1, "y": 2 }
    - &LEFT   { "x": 0, "y": 2 }
    - &BIG    { "r": 10 }
    - &SMALL  { "r": 1 }

# All the following maps are equal:

plain:
  # Explicit keys
  "x": 1
  "y": 2
  "r": 10
  label: center/big

mergeOne:
  # Merge one map
  << : *CENTER
  "r": 10
  label: center/big

mergeMultiple:
  # Merge multiple maps
  << : [ *CENTER, *BIG ]
  label: center/big

override:
  # Override
  << : [ *BIG, *LEFT, *SMALL ]
  "x": 1
  label: center/big

shortTag:
  # Explicit short merge tag
  !!merge "<<" : [ *CENTER, *BIG ]
  label: center/big

longTag:
  # Explicit merge long tag
  !<tag:yaml.org,2002:merge> "<<" : [ *CENTER, *BIG ]
  label: center/big

inlineMap:
  # Inlined map 
  << : {"x": 1, "y": 2, "r": 10}
  label: center/big

inlineSequenceMap:
  # Inlined map in sequence
  << : [ *CENTER, {"r": 10} ]
  label: center/big
`

func (s *S) TestMerge(c *C) {
	var want = map[interface{}]interface{}{
		"x":     1,
		"y":     2,
		"r":     10,
		"label": "center/big",
	}

	var m map[interface{}]interface{}
	err := Unmarshal([]byte(mergeTests), &m)
	c.Assert(err, IsNil)
	for name, test := range m {
		if name == "anchors" {
			continue
		}
		c.Assert(test, DeepEquals, want, Commentf("test %q failed", name))
	}
}

func (s *S) TestMergeStruct(c *C) {
	type Data struct {
		X, Y, R int
		Label   string
	}
	want := Data{1, 2, 10, "center/big"}

	var m map[string]Data
	err := Unmarshal([]byte(mergeTests), &m)
	c.Assert(err, IsNil)
	for name, test := range m {
		if name == "anchors" {
			continue
		}
		c.Assert(test, Equals, want, Commentf("test %q failed", name))
	}
}

var unmarshalNullTests = []func() interface{}{
	func() interface{} { var v interface{}; v = "v"; return &v },
	func() interface{} { var s = "s"; return &s },
	func() interface{} { var s = "s"; sptr := &s; return &sptr },
	func() interface{} { var i = 1; return &i },
	func() interface{} { var i = 1; iptr := &i; return &iptr },
	func() interface{} { m := map[string]int{"s": 1}; return &m },
	func() interface{} { m := map[string]int{"s": 1}; return m },
}

func (s *S) TestUnmarshalNull(c *C) {
	for _, test := range unmarshalNullTests {
		item := test()
		zero := reflect.Zero(reflect.TypeOf(item).Elem()).Interface()
		err := Unmarshal([]byte("null"), item)
		c.Assert(err, IsNil)
		if reflect.TypeOf(item).Kind() == reflect.Map {
			c.Assert(reflect.ValueOf(item).Interface(), DeepEquals, reflect.MakeMap(reflect.TypeOf(item)).Interface())
		} else {
			c.Assert(reflect.ValueOf(item).Elem().Interface(), DeepEquals, zero)
		}
	}
}

func (s *S) TestUnmarshalSliceOnPreset(c *C) {
	// Issue #48.
	v := struct{ A []int }{[]int{1}}
	Unmarshal([]byte("a: [2]"), &v)
	c.Assert(v.A, DeepEquals, []int{2})
}

func (s *S) TestUnmarshalStrict(c *C) {
	v := struct{ A, B int }{}

<<<<<<< HEAD
	err := UnmarshalStrict([]byte("a: 1\nb: 2"), &v)
	c.Check(err, IsNil)
	err = Unmarshal([]byte("a: 1\nb: 2\nc: 3"), &v)
	c.Check(err, IsNil)
	err = UnmarshalStrict([]byte("a: 1\nb: 2\nc: 3"), &v)
=======
	err := yaml.UnmarshalStrict([]byte("a: 1\nb: 2"), &v)
	c.Check(err, IsNil)
	err = yaml.Unmarshal([]byte("a: 1\nb: 2\nc: 3"), &v)
	c.Check(err, IsNil)
	err = yaml.UnmarshalStrict([]byte("a: 1\nb: 2\nc: 3"), &v)
>>>>>>> 0e4404da
	c.Check(err, ErrorMatches, "yaml: unmarshal errors:\n  line 3: field c not found in struct struct { A int; B int }")
}

//var data []byte
//func init() {
//	var err error
//	data, err = ioutil.ReadFile("/tmp/file.yaml")
//	if err != nil {
//		panic(err)
//	}
//}
//
//func (s *S) BenchmarkUnmarshal(c *C) {
//	var err error
//	for i := 0; i < c.N; i++ {
//		var v map[string]interface{}
//		err = yaml.Unmarshal(data, &v)
//	}
//	if err != nil {
//		panic(err)
//	}
//}
//
//func (s *S) BenchmarkMarshal(c *C) {
//	var v map[string]interface{}
//	yaml.Unmarshal(data, &v)
//	c.ResetTimer()
//	for i := 0; i < c.N; i++ {
//		yaml.Marshal(&v)
//	}
//}<|MERGE_RESOLUTION|>--- conflicted
+++ resolved
@@ -994,19 +994,11 @@
 func (s *S) TestUnmarshalStrict(c *C) {
 	v := struct{ A, B int }{}
 
-<<<<<<< HEAD
 	err := UnmarshalStrict([]byte("a: 1\nb: 2"), &v)
 	c.Check(err, IsNil)
 	err = Unmarshal([]byte("a: 1\nb: 2\nc: 3"), &v)
 	c.Check(err, IsNil)
 	err = UnmarshalStrict([]byte("a: 1\nb: 2\nc: 3"), &v)
-=======
-	err := yaml.UnmarshalStrict([]byte("a: 1\nb: 2"), &v)
-	c.Check(err, IsNil)
-	err = yaml.Unmarshal([]byte("a: 1\nb: 2\nc: 3"), &v)
-	c.Check(err, IsNil)
-	err = yaml.UnmarshalStrict([]byte("a: 1\nb: 2\nc: 3"), &v)
->>>>>>> 0e4404da
 	c.Check(err, ErrorMatches, "yaml: unmarshal errors:\n  line 3: field c not found in struct struct { A int; B int }")
 }
 
