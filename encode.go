--- conflicted
+++ resolved
@@ -268,6 +268,8 @@
 		}
 	}
 	switch {
+	case isDate(s):
+		style = yaml_SINGLE_QUOTED_SCALAR_STYLE
 	case rtag == yaml_TIMESTAMP_TAG:
 		// TODO with the current code, there's no way for tag to be non-empty,
 		// but what should this function do if (for example) tag is yaml_BOOL_TAG
@@ -277,13 +279,7 @@
 		style = yaml_DOUBLE_QUOTED_SCALAR_STYLE
 	case strings.Contains(s, "\n"):
 		style = yaml_LITERAL_SCALAR_STYLE
-<<<<<<< HEAD
-	} else if isDate(s) {
-		style = yaml_SINGLE_QUOTED_SCALAR_STYLE
-	} else {
-=======
 	default:
->>>>>>> c4a9fb41
 		style = yaml_PLAIN_SCALAR_STYLE
 	}
 	e.emitScalar(s, "", tag, style)
