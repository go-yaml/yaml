--- conflicted
+++ resolved
@@ -405,18 +405,16 @@
 		&marshalerType{&marshalerType{true}},
 		"true\n",
 	},
-
-<<<<<<< HEAD
+	// Check indentation of maps inside sequences inside maps.
+	{
+		map[string]interface{}{"a": map[string]interface{}{"b": []map[string]int{{"c": 1, "d": 2}}}},
+		"a:\n    b:\n      - c: 1\n        d: 2\n",
+	},
+
 	// Ensure that strings wrap
 	{
 		map[string]string{"a": "abcdefghijklmnopqrstuvwxyz ABCDEFGHIJKLMNOPQRSTUVWXYZ 1234567890 abcdefghijklmnopqrstuvwxyz ABCDEFGHIJKLMNOPQRSTUVWXYZ 1234567890 "},
 		"a: 'abcdefghijklmnopqrstuvwxyz ABCDEFGHIJKLMNOPQRSTUVWXYZ 1234567890 abcdefghijklmnopqrstuvwxyz\n    ABCDEFGHIJKLMNOPQRSTUVWXYZ 1234567890 '\n",
-=======
-	// Check indentation of maps inside sequences inside maps.
-	{
-		map[string]interface{}{"a": map[string]interface{}{"b": []map[string]int{{"c": 1, "d": 2}}}},
-		"a:\n    b:\n      - c: 1\n        d: 2\n",
->>>>>>> 55513cac
 	},
 }
 
