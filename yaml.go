--- conflicted
+++ resolved
@@ -89,7 +89,6 @@
 	return unmarshal(in, out, false)
 }
 
-<<<<<<< HEAD
 // UnmarshalWithCustomTypes decodes the document, see Unmarshal function description.
 //
 // This function allows additionally to map custom user tags to factory functions that create instances
@@ -126,10 +125,7 @@
 	return unmarshalWithCustomTypes(in, out, false, customTypeFactories)
 }
 
-// A Decorder reads and decodes YAML values from an input stream.
-=======
 // A Decoder reads and decodes YAML values from an input stream.
->>>>>>> eeeca48f
 type Decoder struct {
 	parser      *parser
 	knownFields bool
